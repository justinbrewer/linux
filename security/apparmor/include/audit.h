--- conflicted
+++ resolved
@@ -70,13 +70,10 @@
 #define OP_FMMAP "file_mmap"
 #define OP_FMPROT "file_mprotect"
 #define OP_INHERIT "file_inherit"
-<<<<<<< HEAD
-=======
 
 #define OP_PIVOTROOT "pivotroot"
 #define OP_MOUNT "mount"
 #define OP_UMOUNT "umount"
->>>>>>> bb176f67
 
 #define OP_CREATE "create"
 #define OP_POST_CREATE "post_create"
@@ -124,12 +121,6 @@
 		/* these entries require a custom callback fn */
 		struct {
 			struct aa_label *peer;
-<<<<<<< HEAD
-			struct {
-				const char *target;
-				kuid_t ouid;
-			} fs;
-=======
 			union {
 				struct {
 					kuid_t ouid;
@@ -147,7 +138,6 @@
 					unsigned long max;
 				} rlim;
 			};
->>>>>>> bb176f67
 		};
 		struct {
 			struct aa_profile *profile;
