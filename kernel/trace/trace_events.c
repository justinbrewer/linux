/*
 * event tracer
 *
 * Copyright (C) 2008 Red Hat Inc, Steven Rostedt <srostedt@redhat.com>
 *
 *  - Added format output of fields of the trace point.
 *    This was based off of work by Tom Zanussi <tzanussi@gmail.com>.
 *
 */

#include <linux/workqueue.h>
#include <linux/spinlock.h>
#include <linux/kthread.h>
#include <linux/debugfs.h>
#include <linux/uaccess.h>
#include <linux/module.h>
#include <linux/ctype.h>
#include <linux/slab.h>
#include <linux/delay.h>

#include <asm/setup.h>

#include "trace_output.h"

#undef TRACE_SYSTEM
#define TRACE_SYSTEM "TRACE_SYSTEM"

DEFINE_MUTEX(event_mutex);

DEFINE_MUTEX(event_storage_mutex);
EXPORT_SYMBOL_GPL(event_storage_mutex);

char event_storage[EVENT_STORAGE_SIZE];
EXPORT_SYMBOL_GPL(event_storage);

LIST_HEAD(ftrace_events);
static LIST_HEAD(ftrace_common_fields);

#define GFP_TRACE (GFP_KERNEL | __GFP_ZERO)

static struct kmem_cache *field_cachep;
static struct kmem_cache *file_cachep;

#define SYSTEM_FL_FREE_NAME		(1 << 31)

static inline int system_refcount(struct event_subsystem *system)
{
	return system->ref_count & ~SYSTEM_FL_FREE_NAME;
}

static int system_refcount_inc(struct event_subsystem *system)
{
	return (system->ref_count++) & ~SYSTEM_FL_FREE_NAME;
}

static int system_refcount_dec(struct event_subsystem *system)
{
	return (--system->ref_count) & ~SYSTEM_FL_FREE_NAME;
}

/* Double loops, do not use break, only goto's work */
#define do_for_each_event_file(tr, file)			\
	list_for_each_entry(tr, &ftrace_trace_arrays, list) {	\
		list_for_each_entry(file, &tr->events, list)

#define do_for_each_event_file_safe(tr, file)			\
	list_for_each_entry(tr, &ftrace_trace_arrays, list) {	\
		struct ftrace_event_file *___n;				\
		list_for_each_entry_safe(file, ___n, &tr->events, list)

#define while_for_each_event_file()		\
	}

static struct list_head *
trace_get_fields(struct ftrace_event_call *event_call)
{
	if (!event_call->class->get_fields)
		return &event_call->class->fields;
	return event_call->class->get_fields(event_call);
}

static struct ftrace_event_field *
__find_event_field(struct list_head *head, char *name)
{
	struct ftrace_event_field *field;

	list_for_each_entry(field, head, link) {
		if (!strcmp(field->name, name))
			return field;
	}

	return NULL;
}

struct ftrace_event_field *
trace_find_event_field(struct ftrace_event_call *call, char *name)
{
	struct ftrace_event_field *field;
	struct list_head *head;

	field = __find_event_field(&ftrace_common_fields, name);
	if (field)
		return field;

	head = trace_get_fields(call);
	return __find_event_field(head, name);
}

static int __trace_define_field(struct list_head *head, const char *type,
				const char *name, int offset, int size,
				int is_signed, int filter_type)
{
	struct ftrace_event_field *field;

	field = kmem_cache_alloc(field_cachep, GFP_TRACE);
	if (!field)
		return -ENOMEM;

	field->name = name;
	field->type = type;

	if (filter_type == FILTER_OTHER)
		field->filter_type = filter_assign_type(type);
	else
		field->filter_type = filter_type;

	field->offset = offset;
	field->size = size;
	field->is_signed = is_signed;

	list_add(&field->link, head);

	return 0;
}

int trace_define_field(struct ftrace_event_call *call, const char *type,
		       const char *name, int offset, int size, int is_signed,
		       int filter_type)
{
	struct list_head *head;

	if (WARN_ON(!call->class))
		return 0;

	head = trace_get_fields(call);
	return __trace_define_field(head, type, name, offset, size,
				    is_signed, filter_type);
}
EXPORT_SYMBOL_GPL(trace_define_field);

#define __common_field(type, item)					\
	ret = __trace_define_field(&ftrace_common_fields, #type,	\
				   "common_" #item,			\
				   offsetof(typeof(ent), item),		\
				   sizeof(ent.item),			\
				   is_signed_type(type), FILTER_OTHER);	\
	if (ret)							\
		return ret;

static int trace_define_common_fields(void)
{
	int ret;
	struct trace_entry ent;

	__common_field(unsigned short, type);
	__common_field(unsigned char, flags);
	__common_field(unsigned char, preempt_count);
	__common_field(int, pid);

	return ret;
}

static void trace_destroy_fields(struct ftrace_event_call *call)
{
	struct ftrace_event_field *field, *next;
	struct list_head *head;

	head = trace_get_fields(call);
	list_for_each_entry_safe(field, next, head, link) {
		list_del(&field->link);
		kmem_cache_free(field_cachep, field);
	}
}

int trace_event_raw_init(struct ftrace_event_call *call)
{
	int id;

	id = register_ftrace_event(&call->event);
	if (!id)
		return -ENODEV;

	return 0;
}
EXPORT_SYMBOL_GPL(trace_event_raw_init);

int ftrace_event_reg(struct ftrace_event_call *call,
		     enum trace_reg type, void *data)
{
	struct ftrace_event_file *file = data;

	switch (type) {
	case TRACE_REG_REGISTER:
		return tracepoint_probe_register(call->name,
						 call->class->probe,
						 file);
	case TRACE_REG_UNREGISTER:
		tracepoint_probe_unregister(call->name,
					    call->class->probe,
					    file);
		return 0;

#ifdef CONFIG_PERF_EVENTS
	case TRACE_REG_PERF_REGISTER:
		return tracepoint_probe_register(call->name,
						 call->class->perf_probe,
						 call);
	case TRACE_REG_PERF_UNREGISTER:
		tracepoint_probe_unregister(call->name,
					    call->class->perf_probe,
					    call);
		return 0;
	case TRACE_REG_PERF_OPEN:
	case TRACE_REG_PERF_CLOSE:
	case TRACE_REG_PERF_ADD:
	case TRACE_REG_PERF_DEL:
		return 0;
#endif
	}
	return 0;
}
EXPORT_SYMBOL_GPL(ftrace_event_reg);

void trace_event_enable_cmd_record(bool enable)
{
	struct ftrace_event_file *file;
	struct trace_array *tr;

	mutex_lock(&event_mutex);
	do_for_each_event_file(tr, file) {

		if (!(file->flags & FTRACE_EVENT_FL_ENABLED))
			continue;

		if (enable) {
			tracing_start_cmdline_record();
			set_bit(FTRACE_EVENT_FL_RECORDED_CMD_BIT, &file->flags);
		} else {
			tracing_stop_cmdline_record();
			clear_bit(FTRACE_EVENT_FL_RECORDED_CMD_BIT, &file->flags);
		}
	} while_for_each_event_file();
	mutex_unlock(&event_mutex);
}

static int __ftrace_event_enable_disable(struct ftrace_event_file *file,
					 int enable, int soft_disable)
{
	struct ftrace_event_call *call = file->event_call;
	int ret = 0;
	int disable;

	switch (enable) {
	case 0:
		/*
		 * When soft_disable is set and enable is cleared, the sm_ref
		 * reference counter is decremented. If it reaches 0, we want
		 * to clear the SOFT_DISABLED flag but leave the event in the
		 * state that it was. That is, if the event was enabled and
		 * SOFT_DISABLED isn't set, then do nothing. But if SOFT_DISABLED
		 * is set we do not want the event to be enabled before we
		 * clear the bit.
		 *
		 * When soft_disable is not set but the SOFT_MODE flag is,
		 * we do nothing. Do not disable the tracepoint, otherwise
		 * "soft enable"s (clearing the SOFT_DISABLED bit) wont work.
		 */
		if (soft_disable) {
			if (atomic_dec_return(&file->sm_ref) > 0)
				break;
			disable = file->flags & FTRACE_EVENT_FL_SOFT_DISABLED;
			clear_bit(FTRACE_EVENT_FL_SOFT_MODE_BIT, &file->flags);
		} else
			disable = !(file->flags & FTRACE_EVENT_FL_SOFT_MODE);

		if (disable && (file->flags & FTRACE_EVENT_FL_ENABLED)) {
			clear_bit(FTRACE_EVENT_FL_ENABLED_BIT, &file->flags);
			if (file->flags & FTRACE_EVENT_FL_RECORDED_CMD) {
				tracing_stop_cmdline_record();
				clear_bit(FTRACE_EVENT_FL_RECORDED_CMD_BIT, &file->flags);
			}
			call->class->reg(call, TRACE_REG_UNREGISTER, file);
		}
		/* If in SOFT_MODE, just set the SOFT_DISABLE_BIT, else clear it */
		if (file->flags & FTRACE_EVENT_FL_SOFT_MODE)
			set_bit(FTRACE_EVENT_FL_SOFT_DISABLED_BIT, &file->flags);
		else
			clear_bit(FTRACE_EVENT_FL_SOFT_DISABLED_BIT, &file->flags);
		break;
	case 1:
		/*
		 * When soft_disable is set and enable is set, we want to
		 * register the tracepoint for the event, but leave the event
		 * as is. That means, if the event was already enabled, we do
		 * nothing (but set SOFT_MODE). If the event is disabled, we
		 * set SOFT_DISABLED before enabling the event tracepoint, so
		 * it still seems to be disabled.
		 */
		if (!soft_disable)
			clear_bit(FTRACE_EVENT_FL_SOFT_DISABLED_BIT, &file->flags);
		else {
			if (atomic_inc_return(&file->sm_ref) > 1)
				break;
			set_bit(FTRACE_EVENT_FL_SOFT_MODE_BIT, &file->flags);
		}

		if (!(file->flags & FTRACE_EVENT_FL_ENABLED)) {

			/* Keep the event disabled, when going to SOFT_MODE. */
			if (soft_disable)
				set_bit(FTRACE_EVENT_FL_SOFT_DISABLED_BIT, &file->flags);

			if (trace_flags & TRACE_ITER_RECORD_CMD) {
				tracing_start_cmdline_record();
				set_bit(FTRACE_EVENT_FL_RECORDED_CMD_BIT, &file->flags);
			}
			ret = call->class->reg(call, TRACE_REG_REGISTER, file);
			if (ret) {
				tracing_stop_cmdline_record();
				pr_info("event trace: Could not enable event "
					"%s\n", call->name);
				break;
			}
			set_bit(FTRACE_EVENT_FL_ENABLED_BIT, &file->flags);

			/* WAS_ENABLED gets set but never cleared. */
			call->flags |= TRACE_EVENT_FL_WAS_ENABLED;
		}
		break;
	}

	return ret;
}

static int ftrace_event_enable_disable(struct ftrace_event_file *file,
				       int enable)
{
	return __ftrace_event_enable_disable(file, enable, 0);
}

static void ftrace_clear_events(struct trace_array *tr)
{
	struct ftrace_event_file *file;

	mutex_lock(&event_mutex);
	list_for_each_entry(file, &tr->events, list) {
		ftrace_event_enable_disable(file, 0);
	}
	mutex_unlock(&event_mutex);
}

static void __put_system(struct event_subsystem *system)
{
	struct event_filter *filter = system->filter;

	WARN_ON_ONCE(system_refcount(system) == 0);
	if (system_refcount_dec(system))
		return;

	list_del(&system->list);

	if (filter) {
		kfree(filter->filter_string);
		kfree(filter);
	}
	if (system->ref_count & SYSTEM_FL_FREE_NAME)
		kfree(system->name);
	kfree(system);
}

static void __get_system(struct event_subsystem *system)
{
	WARN_ON_ONCE(system_refcount(system) == 0);
	system_refcount_inc(system);
}

static void __get_system_dir(struct ftrace_subsystem_dir *dir)
{
	WARN_ON_ONCE(dir->ref_count == 0);
	dir->ref_count++;
	__get_system(dir->subsystem);
}

static void __put_system_dir(struct ftrace_subsystem_dir *dir)
{
	WARN_ON_ONCE(dir->ref_count == 0);
	/* If the subsystem is about to be freed, the dir must be too */
	WARN_ON_ONCE(system_refcount(dir->subsystem) == 1 && dir->ref_count != 1);

	__put_system(dir->subsystem);
	if (!--dir->ref_count)
		kfree(dir);
}

static void put_system(struct ftrace_subsystem_dir *dir)
{
	mutex_lock(&event_mutex);
	__put_system_dir(dir);
	mutex_unlock(&event_mutex);
}

static void remove_subsystem(struct ftrace_subsystem_dir *dir)
{
	if (!dir)
		return;

	if (!--dir->nr_events) {
		debugfs_remove_recursive(dir->entry);
		list_del(&dir->list);
		__put_system_dir(dir);
	}
}

static void *event_file_data(struct file *filp)
{
	return ACCESS_ONCE(file_inode(filp)->i_private);
}

static void remove_event_file_dir(struct ftrace_event_file *file)
{
	struct dentry *dir = file->dir;
	struct dentry *child;

	if (dir) {
		spin_lock(&dir->d_lock);	/* probably unneeded */
		list_for_each_entry(child, &dir->d_subdirs, d_u.d_child) {
			if (child->d_inode)	/* probably unneeded */
				child->d_inode->i_private = NULL;
		}
		spin_unlock(&dir->d_lock);

		debugfs_remove_recursive(dir);
	}

	list_del(&file->list);
	remove_subsystem(file->system);
	kmem_cache_free(file_cachep, file);
}

/*
 * __ftrace_set_clr_event(NULL, NULL, NULL, set) will set/unset all events.
 */
static int
__ftrace_set_clr_event_nolock(struct trace_array *tr, const char *match,
			      const char *sub, const char *event, int set)
{
	struct ftrace_event_file *file;
	struct ftrace_event_call *call;
	int ret = -EINVAL;

	list_for_each_entry(file, &tr->events, list) {

		call = file->event_call;

		if (!call->name || !call->class || !call->class->reg)
			continue;

		if (call->flags & TRACE_EVENT_FL_IGNORE_ENABLE)
			continue;

		if (match &&
		    strcmp(match, call->name) != 0 &&
		    strcmp(match, call->class->system) != 0)
			continue;

		if (sub && strcmp(sub, call->class->system) != 0)
			continue;

		if (event && strcmp(event, call->name) != 0)
			continue;

		ftrace_event_enable_disable(file, set);

		ret = 0;
	}

	return ret;
}

static int __ftrace_set_clr_event(struct trace_array *tr, const char *match,
				  const char *sub, const char *event, int set)
{
	int ret;

	mutex_lock(&event_mutex);
	ret = __ftrace_set_clr_event_nolock(tr, match, sub, event, set);
	mutex_unlock(&event_mutex);

	return ret;
}

static int ftrace_set_clr_event(struct trace_array *tr, char *buf, int set)
{
	char *event = NULL, *sub = NULL, *match;

	/*
	 * The buf format can be <subsystem>:<event-name>
	 *  *:<event-name> means any event by that name.
	 *  :<event-name> is the same.
	 *
	 *  <subsystem>:* means all events in that subsystem
	 *  <subsystem>: means the same.
	 *
	 *  <name> (no ':') means all events in a subsystem with
	 *  the name <name> or any event that matches <name>
	 */

	match = strsep(&buf, ":");
	if (buf) {
		sub = match;
		event = buf;
		match = NULL;

		if (!strlen(sub) || strcmp(sub, "*") == 0)
			sub = NULL;
		if (!strlen(event) || strcmp(event, "*") == 0)
			event = NULL;
	}

	return __ftrace_set_clr_event(tr, match, sub, event, set);
}

/**
 * trace_set_clr_event - enable or disable an event
 * @system: system name to match (NULL for any system)
 * @event: event name to match (NULL for all events, within system)
 * @set: 1 to enable, 0 to disable
 *
 * This is a way for other parts of the kernel to enable or disable
 * event recording.
 *
 * Returns 0 on success, -EINVAL if the parameters do not match any
 * registered events.
 */
int trace_set_clr_event(const char *system, const char *event, int set)
{
	struct trace_array *tr = top_trace_array();

	return __ftrace_set_clr_event(tr, NULL, system, event, set);
}
EXPORT_SYMBOL_GPL(trace_set_clr_event);

/* 128 should be much more than enough */
#define EVENT_BUF_SIZE		127

static ssize_t
ftrace_event_write(struct file *file, const char __user *ubuf,
		   size_t cnt, loff_t *ppos)
{
	struct trace_parser parser;
	struct seq_file *m = file->private_data;
	struct trace_array *tr = m->private;
	ssize_t read, ret;

	if (!cnt)
		return 0;

	ret = tracing_update_buffers();
	if (ret < 0)
		return ret;

	if (trace_parser_get_init(&parser, EVENT_BUF_SIZE + 1))
		return -ENOMEM;

	read = trace_get_user(&parser, ubuf, cnt, ppos);

	if (read >= 0 && trace_parser_loaded((&parser))) {
		int set = 1;

		if (*parser.buffer == '!')
			set = 0;

		parser.buffer[parser.idx] = 0;

		ret = ftrace_set_clr_event(tr, parser.buffer + !set, set);
		if (ret)
			goto out_put;
	}

	ret = read;

 out_put:
	trace_parser_put(&parser);

	return ret;
}

static void *
t_next(struct seq_file *m, void *v, loff_t *pos)
{
	struct ftrace_event_file *file = v;
	struct ftrace_event_call *call;
	struct trace_array *tr = m->private;

	(*pos)++;

	list_for_each_entry_continue(file, &tr->events, list) {
		call = file->event_call;
		/*
		 * The ftrace subsystem is for showing formats only.
		 * They can not be enabled or disabled via the event files.
		 */
		if (call->class && call->class->reg)
			return file;
	}

	return NULL;
}

static void *t_start(struct seq_file *m, loff_t *pos)
{
	struct ftrace_event_file *file;
	struct trace_array *tr = m->private;
	loff_t l;

	mutex_lock(&event_mutex);

	file = list_entry(&tr->events, struct ftrace_event_file, list);
	for (l = 0; l <= *pos; ) {
		file = t_next(m, file, &l);
		if (!file)
			break;
	}
	return file;
}

static void *
s_next(struct seq_file *m, void *v, loff_t *pos)
{
	struct ftrace_event_file *file = v;
	struct trace_array *tr = m->private;

	(*pos)++;

	list_for_each_entry_continue(file, &tr->events, list) {
		if (file->flags & FTRACE_EVENT_FL_ENABLED)
			return file;
	}

	return NULL;
}

static void *s_start(struct seq_file *m, loff_t *pos)
{
	struct ftrace_event_file *file;
	struct trace_array *tr = m->private;
	loff_t l;

	mutex_lock(&event_mutex);

	file = list_entry(&tr->events, struct ftrace_event_file, list);
	for (l = 0; l <= *pos; ) {
		file = s_next(m, file, &l);
		if (!file)
			break;
	}
	return file;
}

static int t_show(struct seq_file *m, void *v)
{
	struct ftrace_event_file *file = v;
	struct ftrace_event_call *call = file->event_call;

	if (strcmp(call->class->system, TRACE_SYSTEM) != 0)
		seq_printf(m, "%s:", call->class->system);
	seq_printf(m, "%s\n", call->name);

	return 0;
}

static void t_stop(struct seq_file *m, void *p)
{
	mutex_unlock(&event_mutex);
}

static ssize_t
event_enable_read(struct file *filp, char __user *ubuf, size_t cnt,
		  loff_t *ppos)
{
	struct ftrace_event_file *file;
	unsigned long flags;
	char buf[4] = "0";

	mutex_lock(&event_mutex);
	file = event_file_data(filp);
	if (likely(file))
		flags = file->flags;
	mutex_unlock(&event_mutex);

	if (!file)
		return -ENODEV;

	if (flags & FTRACE_EVENT_FL_ENABLED &&
	    !(flags & FTRACE_EVENT_FL_SOFT_DISABLED))
		strcpy(buf, "1");

	if (flags & FTRACE_EVENT_FL_SOFT_DISABLED ||
	    flags & FTRACE_EVENT_FL_SOFT_MODE)
		strcat(buf, "*");

	strcat(buf, "\n");

	return simple_read_from_buffer(ubuf, cnt, ppos, buf, strlen(buf));
}

static ssize_t
event_enable_write(struct file *filp, const char __user *ubuf, size_t cnt,
		   loff_t *ppos)
{
	struct ftrace_event_file *file;
	unsigned long val;
	int ret;

	ret = kstrtoul_from_user(ubuf, cnt, 10, &val);
	if (ret)
		return ret;

	ret = tracing_update_buffers();
	if (ret < 0)
		return ret;

	switch (val) {
	case 0:
	case 1:
		ret = -ENODEV;
		mutex_lock(&event_mutex);
		file = event_file_data(filp);
		if (likely(file))
			ret = ftrace_event_enable_disable(file, val);
		mutex_unlock(&event_mutex);
		break;

	default:
		return -EINVAL;
	}

	*ppos += cnt;

	return ret ? ret : cnt;
}

static ssize_t
system_enable_read(struct file *filp, char __user *ubuf, size_t cnt,
		   loff_t *ppos)
{
	const char set_to_char[4] = { '?', '0', '1', 'X' };
	struct ftrace_subsystem_dir *dir = filp->private_data;
	struct event_subsystem *system = dir->subsystem;
	struct ftrace_event_call *call;
	struct ftrace_event_file *file;
	struct trace_array *tr = dir->tr;
	char buf[2];
	int set = 0;
	int ret;

	mutex_lock(&event_mutex);
	list_for_each_entry(file, &tr->events, list) {
		call = file->event_call;
		if (!call->name || !call->class || !call->class->reg)
			continue;

		if (system && strcmp(call->class->system, system->name) != 0)
			continue;

		/*
		 * We need to find out if all the events are set
		 * or if all events or cleared, or if we have
		 * a mixture.
		 */
		set |= (1 << !!(file->flags & FTRACE_EVENT_FL_ENABLED));

		/*
		 * If we have a mixture, no need to look further.
		 */
		if (set == 3)
			break;
	}
	mutex_unlock(&event_mutex);

	buf[0] = set_to_char[set];
	buf[1] = '\n';

	ret = simple_read_from_buffer(ubuf, cnt, ppos, buf, 2);

	return ret;
}

static ssize_t
system_enable_write(struct file *filp, const char __user *ubuf, size_t cnt,
		    loff_t *ppos)
{
	struct ftrace_subsystem_dir *dir = filp->private_data;
	struct event_subsystem *system = dir->subsystem;
	const char *name = NULL;
	unsigned long val;
	ssize_t ret;

	ret = kstrtoul_from_user(ubuf, cnt, 10, &val);
	if (ret)
		return ret;

	ret = tracing_update_buffers();
	if (ret < 0)
		return ret;

	if (val != 0 && val != 1)
		return -EINVAL;

	/*
	 * Opening of "enable" adds a ref count to system,
	 * so the name is safe to use.
	 */
	if (system)
		name = system->name;

	ret = __ftrace_set_clr_event(dir->tr, NULL, name, NULL, val);
	if (ret)
		goto out;

	ret = cnt;

out:
	*ppos += cnt;

	return ret;
}

enum {
	FORMAT_HEADER		= 1,
	FORMAT_FIELD_SEPERATOR	= 2,
	FORMAT_PRINTFMT		= 3,
};

static void *f_next(struct seq_file *m, void *v, loff_t *pos)
{
<<<<<<< HEAD
	struct ftrace_event_call *call = m->private;
=======
	struct ftrace_event_call *call = event_file_data(m->private);
>>>>>>> 0f7dd1aa
	struct list_head *common_head = &ftrace_common_fields;
	struct list_head *head = trace_get_fields(call);
	struct list_head *node = v;

	(*pos)++;

	switch ((unsigned long)v) {
	case FORMAT_HEADER:
		node = common_head;
		break;

	case FORMAT_FIELD_SEPERATOR:
		node = head;
		break;

	case FORMAT_PRINTFMT:
		/* all done */
		return NULL;
	}

	node = node->prev;
	if (node == common_head)
		return (void *)FORMAT_FIELD_SEPERATOR;
	else if (node == head)
		return (void *)FORMAT_PRINTFMT;
	else
		return node;
}

static int f_show(struct seq_file *m, void *v)
{
	struct ftrace_event_call *call = event_file_data(m->private);
	struct ftrace_event_field *field;
	const char *array_descriptor;

	switch ((unsigned long)v) {
	case FORMAT_HEADER:
		seq_printf(m, "name: %s\n", call->name);
		seq_printf(m, "ID: %d\n", call->event.type);
		seq_printf(m, "format:\n");
		return 0;

	case FORMAT_FIELD_SEPERATOR:
		seq_putc(m, '\n');
		return 0;

	case FORMAT_PRINTFMT:
		seq_printf(m, "\nprint fmt: %s\n",
			   call->print_fmt);
		return 0;
	}

	field = list_entry(v, struct ftrace_event_field, link);
	/*
	 * Smartly shows the array type(except dynamic array).
	 * Normal:
	 *	field:TYPE VAR
	 * If TYPE := TYPE[LEN], it is shown:
	 *	field:TYPE VAR[LEN]
	 */
	array_descriptor = strchr(field->type, '[');

	if (!strncmp(field->type, "__data_loc", 10))
		array_descriptor = NULL;

	if (!array_descriptor)
		seq_printf(m, "\tfield:%s %s;\toffset:%u;\tsize:%u;\tsigned:%d;\n",
			   field->type, field->name, field->offset,
			   field->size, !!field->is_signed);
	else
		seq_printf(m, "\tfield:%.*s %s%s;\toffset:%u;\tsize:%u;\tsigned:%d;\n",
			   (int)(array_descriptor - field->type),
			   field->type, field->name,
			   array_descriptor, field->offset,
			   field->size, !!field->is_signed);

	return 0;
}

static void *f_start(struct seq_file *m, loff_t *pos)
{
	void *p = (void *)FORMAT_HEADER;
	loff_t l = 0;

<<<<<<< HEAD
=======
	/* ->stop() is called even if ->start() fails */
	mutex_lock(&event_mutex);
	if (!event_file_data(m->private))
		return ERR_PTR(-ENODEV);

>>>>>>> 0f7dd1aa
	while (l < *pos && p)
		p = f_next(m, p, &l);

	return p;
}

static void f_stop(struct seq_file *m, void *p)
{
	mutex_unlock(&event_mutex);
}

static const struct seq_operations trace_format_seq_ops = {
	.start		= f_start,
	.next		= f_next,
	.stop		= f_stop,
	.show		= f_show,
};

static int trace_format_open(struct inode *inode, struct file *file)
{
	struct seq_file *m;
	int ret;

	ret = seq_open(file, &trace_format_seq_ops);
	if (ret < 0)
		return ret;

	m = file->private_data;
	m->private = file;

	return 0;
}

static ssize_t
event_id_read(struct file *filp, char __user *ubuf, size_t cnt, loff_t *ppos)
{
<<<<<<< HEAD
	struct ftrace_event_call *call = filp->private_data;
=======
	int id = (long)event_file_data(filp);
>>>>>>> 0f7dd1aa
	char buf[32];
	int len;

	if (*ppos)
		return 0;

<<<<<<< HEAD
	len = sprintf(buf, "%d\n", call->event.type);
=======
	if (unlikely(!id))
		return -ENODEV;

	len = sprintf(buf, "%d\n", id);

>>>>>>> 0f7dd1aa
	return simple_read_from_buffer(ubuf, cnt, ppos, buf, len);
}

static ssize_t
event_filter_read(struct file *filp, char __user *ubuf, size_t cnt,
		  loff_t *ppos)
{
	struct ftrace_event_call *call;
	struct trace_seq *s;
	int r = -ENODEV;

	if (*ppos)
		return 0;

	s = kmalloc(sizeof(*s), GFP_KERNEL);

	if (!s)
		return -ENOMEM;

	trace_seq_init(s);

	mutex_lock(&event_mutex);
	call = event_file_data(filp);
	if (call)
		print_event_filter(call, s);
	mutex_unlock(&event_mutex);

	if (call)
		r = simple_read_from_buffer(ubuf, cnt, ppos, s->buffer, s->len);

	kfree(s);

	return r;
}

static ssize_t
event_filter_write(struct file *filp, const char __user *ubuf, size_t cnt,
		   loff_t *ppos)
{
	struct ftrace_event_call *call;
	char *buf;
	int err = -ENODEV;

	if (cnt >= PAGE_SIZE)
		return -EINVAL;

	buf = (char *)__get_free_page(GFP_TEMPORARY);
	if (!buf)
		return -ENOMEM;

	if (copy_from_user(buf, ubuf, cnt)) {
		free_page((unsigned long) buf);
		return -EFAULT;
	}
	buf[cnt] = '\0';

	mutex_lock(&event_mutex);
	call = event_file_data(filp);
	if (call)
		err = apply_event_filter(call, buf);
	mutex_unlock(&event_mutex);

	free_page((unsigned long) buf);
	if (err < 0)
		return err;

	*ppos += cnt;

	return cnt;
}

static LIST_HEAD(event_subsystems);

static int subsystem_open(struct inode *inode, struct file *filp)
{
	struct event_subsystem *system = NULL;
	struct ftrace_subsystem_dir *dir = NULL; /* Initialize for gcc */
	struct trace_array *tr;
	int ret;

	/* Make sure the system still exists */
	mutex_lock(&trace_types_lock);
	mutex_lock(&event_mutex);
	list_for_each_entry(tr, &ftrace_trace_arrays, list) {
		list_for_each_entry(dir, &tr->systems, list) {
			if (dir == inode->i_private) {
				/* Don't open systems with no events */
				if (dir->nr_events) {
					__get_system_dir(dir);
					system = dir->subsystem;
				}
				goto exit_loop;
			}
		}
	}
 exit_loop:
	mutex_unlock(&event_mutex);
	mutex_unlock(&trace_types_lock);

	if (!system)
		return -ENODEV;

	/* Some versions of gcc think dir can be uninitialized here */
	WARN_ON(!dir);

	/* Still need to increment the ref count of the system */
	if (trace_array_get(tr) < 0) {
		put_system(dir);
		return -ENODEV;
	}

	ret = tracing_open_generic(inode, filp);
	if (ret < 0) {
		trace_array_put(tr);
		put_system(dir);
	}

	return ret;
}

static int system_tr_open(struct inode *inode, struct file *filp)
{
	struct ftrace_subsystem_dir *dir;
	struct trace_array *tr = inode->i_private;
	int ret;

	if (trace_array_get(tr) < 0)
		return -ENODEV;

	/* Make a temporary dir that has no system but points to tr */
	dir = kzalloc(sizeof(*dir), GFP_KERNEL);
	if (!dir) {
		trace_array_put(tr);
		return -ENOMEM;
	}

	dir->tr = tr;

	ret = tracing_open_generic(inode, filp);
	if (ret < 0) {
		trace_array_put(tr);
		kfree(dir);
	}

	filp->private_data = dir;

	return ret;
}

static int subsystem_release(struct inode *inode, struct file *file)
{
	struct ftrace_subsystem_dir *dir = file->private_data;

	trace_array_put(dir->tr);

	/*
	 * If dir->subsystem is NULL, then this is a temporary
	 * descriptor that was made for a trace_array to enable
	 * all subsystems.
	 */
	if (dir->subsystem)
		put_system(dir);
	else
		kfree(dir);

	return 0;
}

static ssize_t
subsystem_filter_read(struct file *filp, char __user *ubuf, size_t cnt,
		      loff_t *ppos)
{
	struct ftrace_subsystem_dir *dir = filp->private_data;
	struct event_subsystem *system = dir->subsystem;
	struct trace_seq *s;
	int r;

	if (*ppos)
		return 0;

	s = kmalloc(sizeof(*s), GFP_KERNEL);
	if (!s)
		return -ENOMEM;

	trace_seq_init(s);

	print_subsystem_event_filter(system, s);
	r = simple_read_from_buffer(ubuf, cnt, ppos, s->buffer, s->len);

	kfree(s);

	return r;
}

static ssize_t
subsystem_filter_write(struct file *filp, const char __user *ubuf, size_t cnt,
		       loff_t *ppos)
{
	struct ftrace_subsystem_dir *dir = filp->private_data;
	char *buf;
	int err;

	if (cnt >= PAGE_SIZE)
		return -EINVAL;

	buf = (char *)__get_free_page(GFP_TEMPORARY);
	if (!buf)
		return -ENOMEM;

	if (copy_from_user(buf, ubuf, cnt)) {
		free_page((unsigned long) buf);
		return -EFAULT;
	}
	buf[cnt] = '\0';

	err = apply_subsystem_event_filter(dir, buf);
	free_page((unsigned long) buf);
	if (err < 0)
		return err;

	*ppos += cnt;

	return cnt;
}

static ssize_t
show_header(struct file *filp, char __user *ubuf, size_t cnt, loff_t *ppos)
{
	int (*func)(struct trace_seq *s) = filp->private_data;
	struct trace_seq *s;
	int r;

	if (*ppos)
		return 0;

	s = kmalloc(sizeof(*s), GFP_KERNEL);
	if (!s)
		return -ENOMEM;

	trace_seq_init(s);

	func(s);
	r = simple_read_from_buffer(ubuf, cnt, ppos, s->buffer, s->len);

	kfree(s);

	return r;
}

static int ftrace_event_avail_open(struct inode *inode, struct file *file);
static int ftrace_event_set_open(struct inode *inode, struct file *file);
static int ftrace_event_release(struct inode *inode, struct file *file);

static const struct seq_operations show_event_seq_ops = {
	.start = t_start,
	.next = t_next,
	.show = t_show,
	.stop = t_stop,
};

static const struct seq_operations show_set_event_seq_ops = {
	.start = s_start,
	.next = s_next,
	.show = t_show,
	.stop = t_stop,
};

static const struct file_operations ftrace_avail_fops = {
	.open = ftrace_event_avail_open,
	.read = seq_read,
	.llseek = seq_lseek,
	.release = seq_release,
};

static const struct file_operations ftrace_set_event_fops = {
	.open = ftrace_event_set_open,
	.read = seq_read,
	.write = ftrace_event_write,
	.llseek = seq_lseek,
	.release = ftrace_event_release,
};

static const struct file_operations ftrace_enable_fops = {
	.open = tracing_open_generic,
	.read = event_enable_read,
	.write = event_enable_write,
	.llseek = default_llseek,
};

static const struct file_operations ftrace_event_format_fops = {
	.open = trace_format_open,
	.read = seq_read,
	.llseek = seq_lseek,
	.release = seq_release,
};

static const struct file_operations ftrace_event_id_fops = {
	.read = event_id_read,
	.llseek = default_llseek,
};

static const struct file_operations ftrace_event_filter_fops = {
	.open = tracing_open_generic,
	.read = event_filter_read,
	.write = event_filter_write,
	.llseek = default_llseek,
};

static const struct file_operations ftrace_subsystem_filter_fops = {
	.open = subsystem_open,
	.read = subsystem_filter_read,
	.write = subsystem_filter_write,
	.llseek = default_llseek,
	.release = subsystem_release,
};

static const struct file_operations ftrace_system_enable_fops = {
	.open = subsystem_open,
	.read = system_enable_read,
	.write = system_enable_write,
	.llseek = default_llseek,
	.release = subsystem_release,
};

static const struct file_operations ftrace_tr_enable_fops = {
	.open = system_tr_open,
	.read = system_enable_read,
	.write = system_enable_write,
	.llseek = default_llseek,
	.release = subsystem_release,
};

static const struct file_operations ftrace_show_header_fops = {
	.open = tracing_open_generic,
	.read = show_header,
	.llseek = default_llseek,
};

static int
ftrace_event_open(struct inode *inode, struct file *file,
		  const struct seq_operations *seq_ops)
{
	struct seq_file *m;
	int ret;

	ret = seq_open(file, seq_ops);
	if (ret < 0)
		return ret;
	m = file->private_data;
	/* copy tr over to seq ops */
	m->private = inode->i_private;

	return ret;
}

static int ftrace_event_release(struct inode *inode, struct file *file)
{
	struct trace_array *tr = inode->i_private;

	trace_array_put(tr);

	return seq_release(inode, file);
}

static int
ftrace_event_avail_open(struct inode *inode, struct file *file)
{
	const struct seq_operations *seq_ops = &show_event_seq_ops;

	return ftrace_event_open(inode, file, seq_ops);
}

static int
ftrace_event_set_open(struct inode *inode, struct file *file)
{
	const struct seq_operations *seq_ops = &show_set_event_seq_ops;
	struct trace_array *tr = inode->i_private;
	int ret;

	if (trace_array_get(tr) < 0)
		return -ENODEV;

	if ((file->f_mode & FMODE_WRITE) &&
	    (file->f_flags & O_TRUNC))
		ftrace_clear_events(tr);

	ret = ftrace_event_open(inode, file, seq_ops);
	if (ret < 0)
		trace_array_put(tr);
	return ret;
}

static struct event_subsystem *
create_new_subsystem(const char *name)
{
	struct event_subsystem *system;

	/* need to create new entry */
	system = kmalloc(sizeof(*system), GFP_KERNEL);
	if (!system)
		return NULL;

	system->ref_count = 1;

	/* Only allocate if dynamic (kprobes and modules) */
	if (!core_kernel_data((unsigned long)name)) {
		system->ref_count |= SYSTEM_FL_FREE_NAME;
		system->name = kstrdup(name, GFP_KERNEL);
		if (!system->name)
			goto out_free;
	} else
		system->name = name;

	system->filter = NULL;

	system->filter = kzalloc(sizeof(struct event_filter), GFP_KERNEL);
	if (!system->filter)
		goto out_free;

	list_add(&system->list, &event_subsystems);

	return system;

 out_free:
	if (system->ref_count & SYSTEM_FL_FREE_NAME)
		kfree(system->name);
	kfree(system);
	return NULL;
}

static struct dentry *
event_subsystem_dir(struct trace_array *tr, const char *name,
		    struct ftrace_event_file *file, struct dentry *parent)
{
	struct ftrace_subsystem_dir *dir;
	struct event_subsystem *system;
	struct dentry *entry;

	/* First see if we did not already create this dir */
	list_for_each_entry(dir, &tr->systems, list) {
		system = dir->subsystem;
		if (strcmp(system->name, name) == 0) {
			dir->nr_events++;
			file->system = dir;
			return dir->entry;
		}
	}

	/* Now see if the system itself exists. */
	list_for_each_entry(system, &event_subsystems, list) {
		if (strcmp(system->name, name) == 0)
			break;
	}
	/* Reset system variable when not found */
	if (&system->list == &event_subsystems)
		system = NULL;

	dir = kmalloc(sizeof(*dir), GFP_KERNEL);
	if (!dir)
		goto out_fail;

	if (!system) {
		system = create_new_subsystem(name);
		if (!system)
			goto out_free;
	} else
		__get_system(system);

	dir->entry = debugfs_create_dir(name, parent);
	if (!dir->entry) {
		pr_warning("Failed to create system directory %s\n", name);
		__put_system(system);
		goto out_free;
	}

	dir->tr = tr;
	dir->ref_count = 1;
	dir->nr_events = 1;
	dir->subsystem = system;
	file->system = dir;

	entry = debugfs_create_file("filter", 0644, dir->entry, dir,
				    &ftrace_subsystem_filter_fops);
	if (!entry) {
		kfree(system->filter);
		system->filter = NULL;
		pr_warning("Could not create debugfs '%s/filter' entry\n", name);
	}

	trace_create_file("enable", 0644, dir->entry, dir,
			  &ftrace_system_enable_fops);

	list_add(&dir->list, &tr->systems);

	return dir->entry;

 out_free:
	kfree(dir);
 out_fail:
	/* Only print this message if failed on memory allocation */
	if (!dir || !system)
		pr_warning("No memory to create event subsystem %s\n",
			   name);
	return NULL;
}

static int
event_create_dir(struct dentry *parent,
		 struct ftrace_event_file *file,
		 const struct file_operations *id,
		 const struct file_operations *enable,
		 const struct file_operations *filter,
		 const struct file_operations *format)
{
	struct ftrace_event_call *call = file->event_call;
	struct trace_array *tr = file->tr;
	struct list_head *head;
	struct dentry *d_events;
	int ret;

	/*
	 * If the trace point header did not define TRACE_SYSTEM
	 * then the system would be called "TRACE_SYSTEM".
	 */
	if (strcmp(call->class->system, TRACE_SYSTEM) != 0) {
		d_events = event_subsystem_dir(tr, call->class->system, file, parent);
		if (!d_events)
			return -ENOMEM;
	} else
		d_events = parent;

	file->dir = debugfs_create_dir(call->name, d_events);
	if (!file->dir) {
		pr_warning("Could not create debugfs '%s' directory\n",
			   call->name);
		return -1;
	}

	if (call->class->reg && !(call->flags & TRACE_EVENT_FL_IGNORE_ENABLE))
		trace_create_file("enable", 0644, file->dir, file,
				  enable);

#ifdef CONFIG_PERF_EVENTS
	if (call->event.type && call->class->reg)
		trace_create_file("id", 0444, file->dir,
				  (void *)(long)call->event.type, id);
#endif

	/*
	 * Other events may have the same class. Only update
	 * the fields if they are not already defined.
	 */
	head = trace_get_fields(call);
	if (list_empty(head)) {
		ret = call->class->define_fields(call);
		if (ret < 0) {
			pr_warning("Could not initialize trace point"
				   " events/%s\n", call->name);
			return -1;
		}
	}
	trace_create_file("filter", 0644, file->dir, call,
			  filter);

	trace_create_file("format", 0444, file->dir, call,
			  format);

	return 0;
}

static void remove_event_from_tracers(struct ftrace_event_call *call)
{
	struct ftrace_event_file *file;
	struct trace_array *tr;

	do_for_each_event_file_safe(tr, file) {
		if (file->event_call != call)
			continue;

		remove_event_file_dir(file);
		/*
		 * The do_for_each_event_file_safe() is
		 * a double loop. After finding the call for this
		 * trace_array, we use break to jump to the next
		 * trace_array.
		 */
		break;
	} while_for_each_event_file();
}

static void event_remove(struct ftrace_event_call *call)
{
	struct trace_array *tr;
	struct ftrace_event_file *file;

	do_for_each_event_file(tr, file) {
		if (file->event_call != call)
			continue;
		ftrace_event_enable_disable(file, 0);
		/*
		 * The do_for_each_event_file() is
		 * a double loop. After finding the call for this
		 * trace_array, we use break to jump to the next
		 * trace_array.
		 */
		break;
	} while_for_each_event_file();

	if (call->event.funcs)
		__unregister_ftrace_event(&call->event);
	remove_event_from_tracers(call);
	list_del(&call->list);
}

static int event_init(struct ftrace_event_call *call)
{
	int ret = 0;

	if (WARN_ON(!call->name))
		return -EINVAL;

	if (call->class->raw_init) {
		ret = call->class->raw_init(call);
		if (ret < 0 && ret != -ENOSYS)
			pr_warn("Could not initialize trace events/%s\n",
				call->name);
	}

	return ret;
}

static int
__register_event(struct ftrace_event_call *call, struct module *mod)
{
	int ret;

	ret = event_init(call);
	if (ret < 0)
		return ret;

	list_add(&call->list, &ftrace_events);
	call->mod = mod;

	return 0;
}

static struct ftrace_event_file *
trace_create_new_event(struct ftrace_event_call *call,
		       struct trace_array *tr)
{
	struct ftrace_event_file *file;

	file = kmem_cache_alloc(file_cachep, GFP_TRACE);
	if (!file)
		return NULL;

	file->event_call = call;
	file->tr = tr;
	atomic_set(&file->sm_ref, 0);
	list_add(&file->list, &tr->events);

	return file;
}

/* Add an event to a trace directory */
static int
__trace_add_new_event(struct ftrace_event_call *call,
		      struct trace_array *tr,
		      const struct file_operations *id,
		      const struct file_operations *enable,
		      const struct file_operations *filter,
		      const struct file_operations *format)
{
	struct ftrace_event_file *file;

	file = trace_create_new_event(call, tr);
	if (!file)
		return -ENOMEM;

	return event_create_dir(tr->event_dir, file, id, enable, filter, format);
}

/*
 * Just create a decriptor for early init. A descriptor is required
 * for enabling events at boot. We want to enable events before
 * the filesystem is initialized.
 */
static __init int
__trace_early_add_new_event(struct ftrace_event_call *call,
			    struct trace_array *tr)
{
	struct ftrace_event_file *file;

	file = trace_create_new_event(call, tr);
	if (!file)
		return -ENOMEM;

	return 0;
}

struct ftrace_module_file_ops;
static void __add_event_to_tracers(struct ftrace_event_call *call,
				   struct ftrace_module_file_ops *file_ops);

/* Add an additional event_call dynamically */
int trace_add_event_call(struct ftrace_event_call *call)
{
	int ret;
	mutex_lock(&trace_types_lock);
	mutex_lock(&event_mutex);

	ret = __register_event(call, NULL);
	if (ret >= 0)
		__add_event_to_tracers(call, NULL);

	mutex_unlock(&event_mutex);
	mutex_unlock(&trace_types_lock);
	return ret;
}

/*
 * Must be called under locking of trace_types_lock, event_mutex and
 * trace_event_sem.
 */
static void __trace_remove_event_call(struct ftrace_event_call *call)
{
	event_remove(call);
	trace_destroy_fields(call);
	destroy_preds(call);
}

static int probe_remove_event_call(struct ftrace_event_call *call)
{
	struct trace_array *tr;
	struct ftrace_event_file *file;

#ifdef CONFIG_PERF_EVENTS
	if (call->perf_refcount)
		return -EBUSY;
#endif
	do_for_each_event_file(tr, file) {
		if (file->event_call != call)
			continue;
		/*
		 * We can't rely on ftrace_event_enable_disable(enable => 0)
		 * we are going to do, FTRACE_EVENT_FL_SOFT_MODE can suppress
		 * TRACE_REG_UNREGISTER.
		 */
		if (file->flags & FTRACE_EVENT_FL_ENABLED)
			return -EBUSY;
		/*
		 * The do_for_each_event_file_safe() is
		 * a double loop. After finding the call for this
		 * trace_array, we use break to jump to the next
		 * trace_array.
		 */
		break;
	} while_for_each_event_file();

	__trace_remove_event_call(call);

	return 0;
}

/* Remove an event_call */
int trace_remove_event_call(struct ftrace_event_call *call)
{
	int ret;

	mutex_lock(&trace_types_lock);
	mutex_lock(&event_mutex);
	down_write(&trace_event_sem);
	ret = probe_remove_event_call(call);
	up_write(&trace_event_sem);
	mutex_unlock(&event_mutex);
	mutex_unlock(&trace_types_lock);

	return ret;
}

#define for_each_event(event, start, end)			\
	for (event = start;					\
	     (unsigned long)event < (unsigned long)end;		\
	     event++)

#ifdef CONFIG_MODULES

static LIST_HEAD(ftrace_module_file_list);

/*
 * Modules must own their file_operations to keep up with
 * reference counting.
 */
struct ftrace_module_file_ops {
	struct list_head		list;
	struct module			*mod;
	struct file_operations		id;
	struct file_operations		enable;
	struct file_operations		format;
	struct file_operations		filter;
};

static struct ftrace_module_file_ops *
find_ftrace_file_ops(struct ftrace_module_file_ops *file_ops, struct module *mod)
{
	/*
	 * As event_calls are added in groups by module,
	 * when we find one file_ops, we don't need to search for
	 * each call in that module, as the rest should be the
	 * same. Only search for a new one if the last one did
	 * not match.
	 */
	if (file_ops && mod == file_ops->mod)
		return file_ops;

	list_for_each_entry(file_ops, &ftrace_module_file_list, list) {
		if (file_ops->mod == mod)
			return file_ops;
	}
	return NULL;
}

static struct ftrace_module_file_ops *
trace_create_file_ops(struct module *mod)
{
	struct ftrace_module_file_ops *file_ops;

	/*
	 * This is a bit of a PITA. To allow for correct reference
	 * counting, modules must "own" their file_operations.
	 * To do this, we allocate the file operations that will be
	 * used in the event directory.
	 */

	file_ops = kmalloc(sizeof(*file_ops), GFP_KERNEL);
	if (!file_ops)
		return NULL;

	file_ops->mod = mod;

	file_ops->id = ftrace_event_id_fops;
	file_ops->id.owner = mod;

	file_ops->enable = ftrace_enable_fops;
	file_ops->enable.owner = mod;

	file_ops->filter = ftrace_event_filter_fops;
	file_ops->filter.owner = mod;

	file_ops->format = ftrace_event_format_fops;
	file_ops->format.owner = mod;

	list_add(&file_ops->list, &ftrace_module_file_list);

	return file_ops;
}

static void trace_module_add_events(struct module *mod)
{
	struct ftrace_module_file_ops *file_ops = NULL;
	struct ftrace_event_call **call, **start, **end;

	start = mod->trace_events;
	end = mod->trace_events + mod->num_trace_events;

	if (start == end)
		return;

	file_ops = trace_create_file_ops(mod);
	if (!file_ops)
		return;

	for_each_event(call, start, end) {
		__register_event(*call, mod);
		__add_event_to_tracers(*call, file_ops);
	}
}

static void trace_module_remove_events(struct module *mod)
{
	struct ftrace_module_file_ops *file_ops;
	struct ftrace_event_call *call, *p;
	bool clear_trace = false;

	down_write(&trace_event_sem);
	list_for_each_entry_safe(call, p, &ftrace_events, list) {
		if (call->mod == mod) {
			if (call->flags & TRACE_EVENT_FL_WAS_ENABLED)
				clear_trace = true;
			__trace_remove_event_call(call);
		}
	}

	/* Now free the file_operations */
	list_for_each_entry(file_ops, &ftrace_module_file_list, list) {
		if (file_ops->mod == mod)
			break;
	}
	if (&file_ops->list != &ftrace_module_file_list) {
		list_del(&file_ops->list);
		kfree(file_ops);
	}
	up_write(&trace_event_sem);

	/*
	 * It is safest to reset the ring buffer if the module being unloaded
	 * registered any events that were used. The only worry is if
	 * a new module gets loaded, and takes on the same id as the events
	 * of this module. When printing out the buffer, traced events left
	 * over from this module may be passed to the new module events and
	 * unexpected results may occur.
	 */
	if (clear_trace)
		tracing_reset_all_online_cpus();
}

static int trace_module_notify(struct notifier_block *self,
			       unsigned long val, void *data)
{
	struct module *mod = data;

	mutex_lock(&trace_types_lock);
	mutex_lock(&event_mutex);
	switch (val) {
	case MODULE_STATE_COMING:
		trace_module_add_events(mod);
		break;
	case MODULE_STATE_GOING:
		trace_module_remove_events(mod);
		break;
	}
	mutex_unlock(&event_mutex);
	mutex_unlock(&trace_types_lock);

	return 0;
}

static int
__trace_add_new_mod_event(struct ftrace_event_call *call,
			  struct trace_array *tr,
			  struct ftrace_module_file_ops *file_ops)
{
	return __trace_add_new_event(call, tr,
				     &file_ops->id, &file_ops->enable,
				     &file_ops->filter, &file_ops->format);
}

#else
static inline struct ftrace_module_file_ops *
find_ftrace_file_ops(struct ftrace_module_file_ops *file_ops, struct module *mod)
{
	return NULL;
}
static inline int trace_module_notify(struct notifier_block *self,
				      unsigned long val, void *data)
{
	return 0;
}
static inline int
__trace_add_new_mod_event(struct ftrace_event_call *call,
			  struct trace_array *tr,
			  struct ftrace_module_file_ops *file_ops)
{
	return -ENODEV;
}
#endif /* CONFIG_MODULES */

/* Create a new event directory structure for a trace directory. */
static void
__trace_add_event_dirs(struct trace_array *tr)
{
	struct ftrace_module_file_ops *file_ops = NULL;
	struct ftrace_event_call *call;
	int ret;

	list_for_each_entry(call, &ftrace_events, list) {
		if (call->mod) {
			/*
			 * Directories for events by modules need to
			 * keep module ref counts when opened (as we don't
			 * want the module to disappear when reading one
			 * of these files). The file_ops keep account of
			 * the module ref count.
			 */
			file_ops = find_ftrace_file_ops(file_ops, call->mod);
			if (!file_ops)
				continue; /* Warn? */
			ret = __trace_add_new_mod_event(call, tr, file_ops);
			if (ret < 0)
				pr_warning("Could not create directory for event %s\n",
					   call->name);
			continue;
		}
		ret = __trace_add_new_event(call, tr,
					    &ftrace_event_id_fops,
					    &ftrace_enable_fops,
					    &ftrace_event_filter_fops,
					    &ftrace_event_format_fops);
		if (ret < 0)
			pr_warning("Could not create directory for event %s\n",
				   call->name);
	}
}

#ifdef CONFIG_DYNAMIC_FTRACE

/* Avoid typos */
#define ENABLE_EVENT_STR	"enable_event"
#define DISABLE_EVENT_STR	"disable_event"

struct event_probe_data {
	struct ftrace_event_file	*file;
	unsigned long			count;
	int				ref;
	bool				enable;
};

static struct ftrace_event_file *
find_event_file(struct trace_array *tr, const char *system,  const char *event)
{
	struct ftrace_event_file *file;
	struct ftrace_event_call *call;

	list_for_each_entry(file, &tr->events, list) {

		call = file->event_call;

		if (!call->name || !call->class || !call->class->reg)
			continue;

		if (call->flags & TRACE_EVENT_FL_IGNORE_ENABLE)
			continue;

		if (strcmp(event, call->name) == 0 &&
		    strcmp(system, call->class->system) == 0)
			return file;
	}
	return NULL;
}

static void
event_enable_probe(unsigned long ip, unsigned long parent_ip, void **_data)
{
	struct event_probe_data **pdata = (struct event_probe_data **)_data;
	struct event_probe_data *data = *pdata;

	if (!data)
		return;

	if (data->enable)
		clear_bit(FTRACE_EVENT_FL_SOFT_DISABLED_BIT, &data->file->flags);
	else
		set_bit(FTRACE_EVENT_FL_SOFT_DISABLED_BIT, &data->file->flags);
}

static void
event_enable_count_probe(unsigned long ip, unsigned long parent_ip, void **_data)
{
	struct event_probe_data **pdata = (struct event_probe_data **)_data;
	struct event_probe_data *data = *pdata;

	if (!data)
		return;

	if (!data->count)
		return;

	/* Skip if the event is in a state we want to switch to */
	if (data->enable == !(data->file->flags & FTRACE_EVENT_FL_SOFT_DISABLED))
		return;

	if (data->count != -1)
		(data->count)--;

	event_enable_probe(ip, parent_ip, _data);
}

static int
event_enable_print(struct seq_file *m, unsigned long ip,
		      struct ftrace_probe_ops *ops, void *_data)
{
	struct event_probe_data *data = _data;

	seq_printf(m, "%ps:", (void *)ip);

	seq_printf(m, "%s:%s:%s",
		   data->enable ? ENABLE_EVENT_STR : DISABLE_EVENT_STR,
		   data->file->event_call->class->system,
		   data->file->event_call->name);

	if (data->count == -1)
		seq_printf(m, ":unlimited\n");
	else
		seq_printf(m, ":count=%ld\n", data->count);

	return 0;
}

static int
event_enable_init(struct ftrace_probe_ops *ops, unsigned long ip,
		  void **_data)
{
	struct event_probe_data **pdata = (struct event_probe_data **)_data;
	struct event_probe_data *data = *pdata;

	data->ref++;
	return 0;
}

static void
event_enable_free(struct ftrace_probe_ops *ops, unsigned long ip,
		  void **_data)
{
	struct event_probe_data **pdata = (struct event_probe_data **)_data;
	struct event_probe_data *data = *pdata;

	if (WARN_ON_ONCE(data->ref <= 0))
		return;

	data->ref--;
	if (!data->ref) {
		/* Remove the SOFT_MODE flag */
		__ftrace_event_enable_disable(data->file, 0, 1);
		module_put(data->file->event_call->mod);
		kfree(data);
	}
	*pdata = NULL;
}

static struct ftrace_probe_ops event_enable_probe_ops = {
	.func			= event_enable_probe,
	.print			= event_enable_print,
	.init			= event_enable_init,
	.free			= event_enable_free,
};

static struct ftrace_probe_ops event_enable_count_probe_ops = {
	.func			= event_enable_count_probe,
	.print			= event_enable_print,
	.init			= event_enable_init,
	.free			= event_enable_free,
};

static struct ftrace_probe_ops event_disable_probe_ops = {
	.func			= event_enable_probe,
	.print			= event_enable_print,
	.init			= event_enable_init,
	.free			= event_enable_free,
};

static struct ftrace_probe_ops event_disable_count_probe_ops = {
	.func			= event_enable_count_probe,
	.print			= event_enable_print,
	.init			= event_enable_init,
	.free			= event_enable_free,
};

static int
event_enable_func(struct ftrace_hash *hash,
		  char *glob, char *cmd, char *param, int enabled)
{
	struct trace_array *tr = top_trace_array();
	struct ftrace_event_file *file;
	struct ftrace_probe_ops *ops;
	struct event_probe_data *data;
	const char *system;
	const char *event;
	char *number;
	bool enable;
	int ret;

	/* hash funcs only work with set_ftrace_filter */
	if (!enabled || !param)
		return -EINVAL;

	system = strsep(&param, ":");
	if (!param)
		return -EINVAL;

	event = strsep(&param, ":");

	mutex_lock(&event_mutex);

	ret = -EINVAL;
	file = find_event_file(tr, system, event);
	if (!file)
		goto out;

	enable = strcmp(cmd, ENABLE_EVENT_STR) == 0;

	if (enable)
		ops = param ? &event_enable_count_probe_ops : &event_enable_probe_ops;
	else
		ops = param ? &event_disable_count_probe_ops : &event_disable_probe_ops;

	if (glob[0] == '!') {
		unregister_ftrace_function_probe_func(glob+1, ops);
		ret = 0;
		goto out;
	}

	ret = -ENOMEM;
	data = kzalloc(sizeof(*data), GFP_KERNEL);
	if (!data)
		goto out;

	data->enable = enable;
	data->count = -1;
	data->file = file;

	if (!param)
		goto out_reg;

	number = strsep(&param, ":");

	ret = -EINVAL;
	if (!strlen(number))
		goto out_free;

	/*
	 * We use the callback data field (which is a pointer)
	 * as our counter.
	 */
	ret = kstrtoul(number, 0, &data->count);
	if (ret)
		goto out_free;

 out_reg:
	/* Don't let event modules unload while probe registered */
	ret = try_module_get(file->event_call->mod);
	if (!ret) {
		ret = -EBUSY;
		goto out_free;
	}

	ret = __ftrace_event_enable_disable(file, 1, 1);
	if (ret < 0)
		goto out_put;
	ret = register_ftrace_function_probe(glob, ops, data);
	/*
	 * The above returns on success the # of functions enabled,
	 * but if it didn't find any functions it returns zero.
	 * Consider no functions a failure too.
	 */
	if (!ret) {
		ret = -ENOENT;
		goto out_disable;
	} else if (ret < 0)
		goto out_disable;
	/* Just return zero, not the number of enabled functions */
	ret = 0;
 out:
	mutex_unlock(&event_mutex);
	return ret;

 out_disable:
	__ftrace_event_enable_disable(file, 0, 1);
 out_put:
	module_put(file->event_call->mod);
 out_free:
	kfree(data);
	goto out;
}

static struct ftrace_func_command event_enable_cmd = {
	.name			= ENABLE_EVENT_STR,
	.func			= event_enable_func,
};

static struct ftrace_func_command event_disable_cmd = {
	.name			= DISABLE_EVENT_STR,
	.func			= event_enable_func,
};

static __init int register_event_cmds(void)
{
	int ret;

	ret = register_ftrace_command(&event_enable_cmd);
	if (WARN_ON(ret < 0))
		return ret;
	ret = register_ftrace_command(&event_disable_cmd);
	if (WARN_ON(ret < 0))
		unregister_ftrace_command(&event_enable_cmd);
	return ret;
}
#else
static inline int register_event_cmds(void) { return 0; }
#endif /* CONFIG_DYNAMIC_FTRACE */

/*
 * The top level array has already had its ftrace_event_file
 * descriptors created in order to allow for early events to
 * be recorded. This function is called after the debugfs has been
 * initialized, and we now have to create the files associated
 * to the events.
 */
static __init void
__trace_early_add_event_dirs(struct trace_array *tr)
{
	struct ftrace_event_file *file;
	int ret;


	list_for_each_entry(file, &tr->events, list) {
		ret = event_create_dir(tr->event_dir, file,
				       &ftrace_event_id_fops,
				       &ftrace_enable_fops,
				       &ftrace_event_filter_fops,
				       &ftrace_event_format_fops);
		if (ret < 0)
			pr_warning("Could not create directory for event %s\n",
				   file->event_call->name);
	}
}

/*
 * For early boot up, the top trace array requires to have
 * a list of events that can be enabled. This must be done before
 * the filesystem is set up in order to allow events to be traced
 * early.
 */
static __init void
__trace_early_add_events(struct trace_array *tr)
{
	struct ftrace_event_call *call;
	int ret;

	list_for_each_entry(call, &ftrace_events, list) {
		/* Early boot up should not have any modules loaded */
		if (WARN_ON_ONCE(call->mod))
			continue;

		ret = __trace_early_add_new_event(call, tr);
		if (ret < 0)
			pr_warning("Could not create early event %s\n",
				   call->name);
	}
}

/* Remove the event directory structure for a trace directory. */
static void
__trace_remove_event_dirs(struct trace_array *tr)
{
	struct ftrace_event_file *file, *next;

	list_for_each_entry_safe(file, next, &tr->events, list)
		remove_event_file_dir(file);
}

static void
__add_event_to_tracers(struct ftrace_event_call *call,
		       struct ftrace_module_file_ops *file_ops)
{
	struct trace_array *tr;

	list_for_each_entry(tr, &ftrace_trace_arrays, list) {
		if (file_ops)
			__trace_add_new_mod_event(call, tr, file_ops);
		else
			__trace_add_new_event(call, tr,
					      &ftrace_event_id_fops,
					      &ftrace_enable_fops,
					      &ftrace_event_filter_fops,
					      &ftrace_event_format_fops);
	}
}

static struct notifier_block trace_module_nb = {
	.notifier_call = trace_module_notify,
	.priority = 0,
};

extern struct ftrace_event_call *__start_ftrace_events[];
extern struct ftrace_event_call *__stop_ftrace_events[];

static char bootup_event_buf[COMMAND_LINE_SIZE] __initdata;

static __init int setup_trace_event(char *str)
{
	strlcpy(bootup_event_buf, str, COMMAND_LINE_SIZE);
	ring_buffer_expanded = true;
	tracing_selftest_disabled = true;

	return 1;
}
__setup("trace_event=", setup_trace_event);

/* Expects to have event_mutex held when called */
static int
create_event_toplevel_files(struct dentry *parent, struct trace_array *tr)
{
	struct dentry *d_events;
	struct dentry *entry;

	entry = debugfs_create_file("set_event", 0644, parent,
				    tr, &ftrace_set_event_fops);
	if (!entry) {
		pr_warning("Could not create debugfs 'set_event' entry\n");
		return -ENOMEM;
	}

	d_events = debugfs_create_dir("events", parent);
	if (!d_events) {
		pr_warning("Could not create debugfs 'events' directory\n");
		return -ENOMEM;
	}

	/* ring buffer internal formats */
	trace_create_file("header_page", 0444, d_events,
			  ring_buffer_print_page_header,
			  &ftrace_show_header_fops);

	trace_create_file("header_event", 0444, d_events,
			  ring_buffer_print_entry_header,
			  &ftrace_show_header_fops);

	trace_create_file("enable", 0644, d_events,
			  tr, &ftrace_tr_enable_fops);

	tr->event_dir = d_events;

	return 0;
}

/**
 * event_trace_add_tracer - add a instance of a trace_array to events
 * @parent: The parent dentry to place the files/directories for events in
 * @tr: The trace array associated with these events
 *
 * When a new instance is created, it needs to set up its events
 * directory, as well as other files associated with events. It also
 * creates the event hierachry in the @parent/events directory.
 *
 * Returns 0 on success.
 */
int event_trace_add_tracer(struct dentry *parent, struct trace_array *tr)
{
	int ret;

	mutex_lock(&event_mutex);

	ret = create_event_toplevel_files(parent, tr);
	if (ret)
		goto out_unlock;

	down_write(&trace_event_sem);
	__trace_add_event_dirs(tr);
	up_write(&trace_event_sem);

 out_unlock:
	mutex_unlock(&event_mutex);

	return ret;
}

/*
 * The top trace array already had its file descriptors created.
 * Now the files themselves need to be created.
 */
static __init int
early_event_add_tracer(struct dentry *parent, struct trace_array *tr)
{
	int ret;

	mutex_lock(&event_mutex);

	ret = create_event_toplevel_files(parent, tr);
	if (ret)
		goto out_unlock;

	down_write(&trace_event_sem);
	__trace_early_add_event_dirs(tr);
	up_write(&trace_event_sem);

 out_unlock:
	mutex_unlock(&event_mutex);

	return ret;
}

int event_trace_del_tracer(struct trace_array *tr)
{
	mutex_lock(&event_mutex);

	/* Disable any running events */
	__ftrace_set_clr_event_nolock(tr, NULL, NULL, NULL, 0);

	down_write(&trace_event_sem);
	__trace_remove_event_dirs(tr);
	debugfs_remove_recursive(tr->event_dir);
	up_write(&trace_event_sem);

	tr->event_dir = NULL;

	mutex_unlock(&event_mutex);

	return 0;
}

static __init int event_trace_memsetup(void)
{
	field_cachep = KMEM_CACHE(ftrace_event_field, SLAB_PANIC);
	file_cachep = KMEM_CACHE(ftrace_event_file, SLAB_PANIC);
	return 0;
}

static __init int event_trace_enable(void)
{
	struct trace_array *tr = top_trace_array();
	struct ftrace_event_call **iter, *call;
	char *buf = bootup_event_buf;
	char *token;
	int ret;

	for_each_event(iter, __start_ftrace_events, __stop_ftrace_events) {

		call = *iter;
		ret = event_init(call);
		if (!ret)
			list_add(&call->list, &ftrace_events);
	}

	/*
	 * We need the top trace array to have a working set of trace
	 * points at early init, before the debug files and directories
	 * are created. Create the file entries now, and attach them
	 * to the actual file dentries later.
	 */
	__trace_early_add_events(tr);

	while (true) {
		token = strsep(&buf, ",");

		if (!token)
			break;
		if (!*token)
			continue;

		ret = ftrace_set_clr_event(tr, token, 1);
		if (ret)
			pr_warn("Failed to enable trace event: %s\n", token);
	}

	trace_printk_start_comm();

	register_event_cmds();

	return 0;
}

static __init int event_trace_init(void)
{
	struct trace_array *tr;
	struct dentry *d_tracer;
	struct dentry *entry;
	int ret;

	tr = top_trace_array();

	d_tracer = tracing_init_dentry();
	if (!d_tracer)
		return 0;

	entry = debugfs_create_file("available_events", 0444, d_tracer,
				    tr, &ftrace_avail_fops);
	if (!entry)
		pr_warning("Could not create debugfs "
			   "'available_events' entry\n");

	if (trace_define_common_fields())
		pr_warning("tracing: Failed to allocate common fields");

	ret = early_event_add_tracer(d_tracer, tr);
	if (ret)
		return ret;

	ret = register_module_notifier(&trace_module_nb);
	if (ret)
		pr_warning("Failed to register trace events module notifier\n");

	return 0;
}
early_initcall(event_trace_memsetup);
core_initcall(event_trace_enable);
fs_initcall(event_trace_init);

#ifdef CONFIG_FTRACE_STARTUP_TEST

static DEFINE_SPINLOCK(test_spinlock);
static DEFINE_SPINLOCK(test_spinlock_irq);
static DEFINE_MUTEX(test_mutex);

static __init void test_work(struct work_struct *dummy)
{
	spin_lock(&test_spinlock);
	spin_lock_irq(&test_spinlock_irq);
	udelay(1);
	spin_unlock_irq(&test_spinlock_irq);
	spin_unlock(&test_spinlock);

	mutex_lock(&test_mutex);
	msleep(1);
	mutex_unlock(&test_mutex);
}

static __init int event_test_thread(void *unused)
{
	void *test_malloc;

	test_malloc = kmalloc(1234, GFP_KERNEL);
	if (!test_malloc)
		pr_info("failed to kmalloc\n");

	schedule_on_each_cpu(test_work);

	kfree(test_malloc);

	set_current_state(TASK_INTERRUPTIBLE);
	while (!kthread_should_stop())
		schedule();

	return 0;
}

/*
 * Do various things that may trigger events.
 */
static __init void event_test_stuff(void)
{
	struct task_struct *test_thread;

	test_thread = kthread_run(event_test_thread, NULL, "test-events");
	msleep(1);
	kthread_stop(test_thread);
}

/*
 * For every trace event defined, we will test each trace point separately,
 * and then by groups, and finally all trace points.
 */
static __init void event_trace_self_tests(void)
{
	struct ftrace_subsystem_dir *dir;
	struct ftrace_event_file *file;
	struct ftrace_event_call *call;
	struct event_subsystem *system;
	struct trace_array *tr;
	int ret;

	tr = top_trace_array();

	pr_info("Running tests on trace events:\n");

	list_for_each_entry(file, &tr->events, list) {

		call = file->event_call;

		/* Only test those that have a probe */
		if (!call->class || !call->class->probe)
			continue;

/*
 * Testing syscall events here is pretty useless, but
 * we still do it if configured. But this is time consuming.
 * What we really need is a user thread to perform the
 * syscalls as we test.
 */
#ifndef CONFIG_EVENT_TRACE_TEST_SYSCALLS
		if (call->class->system &&
		    strcmp(call->class->system, "syscalls") == 0)
			continue;
#endif

		pr_info("Testing event %s: ", call->name);

		/*
		 * If an event is already enabled, someone is using
		 * it and the self test should not be on.
		 */
		if (file->flags & FTRACE_EVENT_FL_ENABLED) {
			pr_warning("Enabled event during self test!\n");
			WARN_ON_ONCE(1);
			continue;
		}

		ftrace_event_enable_disable(file, 1);
		event_test_stuff();
		ftrace_event_enable_disable(file, 0);

		pr_cont("OK\n");
	}

	/* Now test at the sub system level */

	pr_info("Running tests on trace event systems:\n");

	list_for_each_entry(dir, &tr->systems, list) {

		system = dir->subsystem;

		/* the ftrace system is special, skip it */
		if (strcmp(system->name, "ftrace") == 0)
			continue;

		pr_info("Testing event system %s: ", system->name);

		ret = __ftrace_set_clr_event(tr, NULL, system->name, NULL, 1);
		if (WARN_ON_ONCE(ret)) {
			pr_warning("error enabling system %s\n",
				   system->name);
			continue;
		}

		event_test_stuff();

		ret = __ftrace_set_clr_event(tr, NULL, system->name, NULL, 0);
		if (WARN_ON_ONCE(ret)) {
			pr_warning("error disabling system %s\n",
				   system->name);
			continue;
		}

		pr_cont("OK\n");
	}

	/* Test with all events enabled */

	pr_info("Running tests on all trace events:\n");
	pr_info("Testing all events: ");

	ret = __ftrace_set_clr_event(tr, NULL, NULL, NULL, 1);
	if (WARN_ON_ONCE(ret)) {
		pr_warning("error enabling all events\n");
		return;
	}

	event_test_stuff();

	/* reset sysname */
	ret = __ftrace_set_clr_event(tr, NULL, NULL, NULL, 0);
	if (WARN_ON_ONCE(ret)) {
		pr_warning("error disabling all events\n");
		return;
	}

	pr_cont("OK\n");
}

#ifdef CONFIG_FUNCTION_TRACER

static DEFINE_PER_CPU(atomic_t, ftrace_test_event_disable);

static void
function_test_events_call(unsigned long ip, unsigned long parent_ip,
			  struct ftrace_ops *op, struct pt_regs *pt_regs)
{
	struct ring_buffer_event *event;
	struct ring_buffer *buffer;
	struct ftrace_entry *entry;
	unsigned long flags;
	long disabled;
	int cpu;
	int pc;

	pc = preempt_count();
	preempt_disable_notrace();
	cpu = raw_smp_processor_id();
	disabled = atomic_inc_return(&per_cpu(ftrace_test_event_disable, cpu));

	if (disabled != 1)
		goto out;

	local_save_flags(flags);

	event = trace_current_buffer_lock_reserve(&buffer,
						  TRACE_FN, sizeof(*entry),
						  flags, pc);
	if (!event)
		goto out;
	entry	= ring_buffer_event_data(event);
	entry->ip			= ip;
	entry->parent_ip		= parent_ip;

	trace_buffer_unlock_commit(buffer, event, flags, pc);

 out:
	atomic_dec(&per_cpu(ftrace_test_event_disable, cpu));
	preempt_enable_notrace();
}

static struct ftrace_ops trace_ops __initdata  =
{
	.func = function_test_events_call,
	.flags = FTRACE_OPS_FL_RECURSION_SAFE,
};

static __init void event_trace_self_test_with_function(void)
{
	int ret;
	ret = register_ftrace_function(&trace_ops);
	if (WARN_ON(ret < 0)) {
		pr_info("Failed to enable function tracer for event tests\n");
		return;
	}
	pr_info("Running tests again, along with the function tracer\n");
	event_trace_self_tests();
	unregister_ftrace_function(&trace_ops);
}
#else
static __init void event_trace_self_test_with_function(void)
{
}
#endif

static __init int event_trace_self_tests_init(void)
{
	if (!tracing_selftest_disabled) {
		event_trace_self_tests();
		event_trace_self_test_with_function();
	}

	return 0;
}

late_initcall(event_trace_self_tests_init);

#endif<|MERGE_RESOLUTION|>--- conflicted
+++ resolved
@@ -844,11 +844,7 @@
 
 static void *f_next(struct seq_file *m, void *v, loff_t *pos)
 {
-<<<<<<< HEAD
-	struct ftrace_event_call *call = m->private;
-=======
 	struct ftrace_event_call *call = event_file_data(m->private);
->>>>>>> 0f7dd1aa
 	struct list_head *common_head = &ftrace_common_fields;
 	struct list_head *head = trace_get_fields(call);
 	struct list_head *node = v;
@@ -933,14 +929,11 @@
 	void *p = (void *)FORMAT_HEADER;
 	loff_t l = 0;
 
-<<<<<<< HEAD
-=======
 	/* ->stop() is called even if ->start() fails */
 	mutex_lock(&event_mutex);
 	if (!event_file_data(m->private))
 		return ERR_PTR(-ENODEV);
 
->>>>>>> 0f7dd1aa
 	while (l < *pos && p)
 		p = f_next(m, p, &l);
 
@@ -977,26 +970,18 @@
 static ssize_t
 event_id_read(struct file *filp, char __user *ubuf, size_t cnt, loff_t *ppos)
 {
-<<<<<<< HEAD
-	struct ftrace_event_call *call = filp->private_data;
-=======
 	int id = (long)event_file_data(filp);
->>>>>>> 0f7dd1aa
 	char buf[32];
 	int len;
 
 	if (*ppos)
 		return 0;
 
-<<<<<<< HEAD
-	len = sprintf(buf, "%d\n", call->event.type);
-=======
 	if (unlikely(!id))
 		return -ENODEV;
 
 	len = sprintf(buf, "%d\n", id);
 
->>>>>>> 0f7dd1aa
 	return simple_read_from_buffer(ubuf, cnt, ppos, buf, len);
 }
 
