/******************************************************************************
 *
 * Copyright(c) 2009-2010  Realtek Corporation.
 *
 * This program is free software; you can redistribute it and/or modify it
 * under the terms of version 2 of the GNU General Public License as
 * published by the Free Software Foundation.
 *
 * This program is distributed in the hope that it will be useful, but WITHOUT
 * ANY WARRANTY; without even the implied warranty of MERCHANTABILITY or
 * FITNESS FOR A PARTICULAR PURPOSE.  See the GNU General Public License for
 * more details.
 *
 * You should have received a copy of the GNU General Public License along with
 * this program; if not, write to the Free Software Foundation, Inc.,
 * 51 Franklin Street, Fifth Floor, Boston, MA 02110, USA
 *
 * The full GNU General Public License is included in this distribution in the
 * file called LICENSE.
 *
 * Contact Information:
 * wlanfae <wlanfae@realtek.com>
 * Realtek Corporation, No. 2, Innovation Road II, Hsinchu Science Park,
 * Hsinchu 300, Taiwan.
 *
 * Larry Finger <Larry.Finger@lwfinger.net>
 *
 *****************************************************************************/

#include <linux/vmalloc.h>

#include "../wifi.h"
#include "../core.h"
#include "../pci.h"
#include "reg.h"
#include "def.h"
#include "phy.h"
#include "dm.h"
#include "hw.h"
#include "rf.h"
#include "sw.h"
#include "trx.h"
#include "led.h"

static void rtl92c_init_aspm_vars(struct ieee80211_hw *hw)
{
	struct rtl_pci *rtlpci = rtl_pcidev(rtl_pcipriv(hw));

	/*close ASPM for AMD defaultly */
	rtlpci->const_amdpci_aspm = 0;

	/*
	 * ASPM PS mode.
	 * 0 - Disable ASPM,
	 * 1 - Enable ASPM without Clock Req,
	 * 2 - Enable ASPM with Clock Req,
	 * 3 - Alwyas Enable ASPM with Clock Req,
	 * 4 - Always Enable ASPM without Clock Req.
	 * set defult to RTL8192CE:3 RTL8192E:2
	 * */
	rtlpci->const_pci_aspm = 3;

	/*Setting for PCI-E device */
	rtlpci->const_devicepci_aspm_setting = 0x03;

	/*Setting for PCI-E bridge */
	rtlpci->const_hostpci_aspm_setting = 0x02;

	/*
	 * In Hw/Sw Radio Off situation.
	 * 0 - Default,
	 * 1 - From ASPM setting without low Mac Pwr,
	 * 2 - From ASPM setting with low Mac Pwr,
	 * 3 - Bus D3
	 * set default to RTL8192CE:0 RTL8192SE:2
	 */
	rtlpci->const_hwsw_rfoff_d3 = 0;

	/*
	 * This setting works for those device with
	 * backdoor ASPM setting such as EPHY setting.
	 * 0 - Not support ASPM,
	 * 1 - Support ASPM,
	 * 2 - According to chipset.
	 */
	rtlpci->const_support_pciaspm = 1;
}

int rtl92c_init_sw_vars(struct ieee80211_hw *hw)
{
	int err;
	struct rtl_priv *rtlpriv = rtl_priv(hw);
	struct rtl_pci *rtlpci = rtl_pcidev(rtl_pcipriv(hw));
	const struct firmware *firmware;

	rtl8192ce_bt_reg_init(hw);

	rtlpriv->dm.dm_initialgain_enable = 1;
	rtlpriv->dm.dm_flag = 0;
	rtlpriv->dm.disable_framebursting = 0;
	rtlpriv->dm.thermalvalue = 0;
	rtlpci->transmit_config = CFENDFORM | BIT(12) | BIT(13);

<<<<<<< HEAD
	rtlpci->receive_config = (RCR_APP_FCS |
=======
	/* compatible 5G band 88ce just 2.4G band & smsp */
	rtlpriv->rtlhal.current_bandtype = BAND_ON_2_4G;
	rtlpriv->rtlhal.bandset = BAND_ON_2_4G;
	rtlpriv->rtlhal.macphymode = SINGLEMAC_SINGLEPHY;

	rtlpci->receive_config = (RCR_APPFCS |
>>>>>>> d762f438
				  RCR_AMF |
				  RCR_ADF |
				  RCR_APP_MIC |
				  RCR_APP_ICV |
				  RCR_AICV |
				  RCR_ACRC32 |
				  RCR_AB |
				  RCR_AM |
				  RCR_APM |
				  RCR_APP_PHYST_RXFF | RCR_HTC_LOC_CTRL | 0);

	rtlpci->irq_mask[0] =
	    (u32) (IMR_ROK |
		   IMR_VODOK |
		   IMR_VIDOK |
		   IMR_BEDOK |
		   IMR_BKDOK |
		   IMR_MGNTDOK |
		   IMR_HIGHDOK | IMR_BDOK | IMR_RDU | IMR_RXFOVW | 0);

	rtlpci->irq_mask[1] = (u32) (IMR_CPWM | IMR_C2HCMD | 0);

	/* for LPS & IPS */
	rtlpriv->psc.inactiveps = rtlpriv->cfg->mod_params->inactiveps;
	rtlpriv->psc.swctrl_lps = rtlpriv->cfg->mod_params->swctrl_lps;
	rtlpriv->psc.fwctrl_lps = rtlpriv->cfg->mod_params->fwctrl_lps;
	rtlpriv->psc.reg_fwctrl_lps = 3;
	rtlpriv->psc.reg_max_lps_awakeintvl = 5;
	/* for ASPM, you can close aspm through
	 * set const_support_pciaspm = 0 */
	rtl92c_init_aspm_vars(hw);

	if (rtlpriv->psc.reg_fwctrl_lps == 1)
		rtlpriv->psc.fwctrl_psmode = FW_PS_MIN_MODE;
	else if (rtlpriv->psc.reg_fwctrl_lps == 2)
		rtlpriv->psc.fwctrl_psmode = FW_PS_MAX_MODE;
	else if (rtlpriv->psc.reg_fwctrl_lps == 3)
		rtlpriv->psc.fwctrl_psmode = FW_PS_DTIM_MODE;

	/* for firmware buf */
	rtlpriv->rtlhal.pfirmware = vzalloc(0x4000);
	if (!rtlpriv->rtlhal.pfirmware) {
		RT_TRACE(rtlpriv, COMP_ERR, DBG_EMERG,
			 ("Can't alloc buffer for fw.\n"));
		return 1;
	}

	/* request fw */
	err = request_firmware(&firmware, rtlpriv->cfg->fw_name,
			rtlpriv->io.dev);
	if (err) {
		RT_TRACE(rtlpriv, COMP_ERR, DBG_EMERG,
			 ("Failed to request firmware!\n"));
		return 1;
	}
	if (firmware->size > 0x4000) {
		RT_TRACE(rtlpriv, COMP_ERR, DBG_EMERG,
			 ("Firmware is too big!\n"));
		release_firmware(firmware);
		return 1;
	}
	memcpy(rtlpriv->rtlhal.pfirmware, firmware->data, firmware->size);
	rtlpriv->rtlhal.fwsize = firmware->size;
	release_firmware(firmware);

	return 0;
}

void rtl92c_deinit_sw_vars(struct ieee80211_hw *hw)
{
	struct rtl_priv *rtlpriv = rtl_priv(hw);

	if (rtlpriv->rtlhal.pfirmware) {
		vfree(rtlpriv->rtlhal.pfirmware);
		rtlpriv->rtlhal.pfirmware = NULL;
	}
}

static struct rtl_hal_ops rtl8192ce_hal_ops = {
	.init_sw_vars = rtl92c_init_sw_vars,
	.deinit_sw_vars = rtl92c_deinit_sw_vars,
	.read_eeprom_info = rtl92ce_read_eeprom_info,
	.interrupt_recognized = rtl92ce_interrupt_recognized,
	.hw_init = rtl92ce_hw_init,
	.hw_disable = rtl92ce_card_disable,
	.hw_suspend = rtl92ce_suspend,
	.hw_resume = rtl92ce_resume,
	.enable_interrupt = rtl92ce_enable_interrupt,
	.disable_interrupt = rtl92ce_disable_interrupt,
	.set_network_type = rtl92ce_set_network_type,
	.set_chk_bssid = rtl92ce_set_check_bssid,
	.set_qos = rtl92ce_set_qos,
	.set_bcn_reg = rtl92ce_set_beacon_related_registers,
	.set_bcn_intv = rtl92ce_set_beacon_interval,
	.update_interrupt_mask = rtl92ce_update_interrupt_mask,
	.get_hw_reg = rtl92ce_get_hw_reg,
	.set_hw_reg = rtl92ce_set_hw_reg,
	.update_rate_tbl = rtl92ce_update_hal_rate_tbl,
	.fill_tx_desc = rtl92ce_tx_fill_desc,
	.fill_tx_cmddesc = rtl92ce_tx_fill_cmddesc,
	.query_rx_desc = rtl92ce_rx_query_desc,
	.set_channel_access = rtl92ce_update_channel_access_setting,
	.radio_onoff_checking = rtl92ce_gpio_radio_on_off_checking,
	.set_bw_mode = rtl92c_phy_set_bw_mode,
	.switch_channel = rtl92c_phy_sw_chnl,
	.dm_watchdog = rtl92c_dm_watchdog,
	.scan_operation_backup = rtl92c_phy_scan_operation_backup,
	.set_rf_power_state = rtl92ce_phy_set_rf_power_state,
	.led_control = rtl92ce_led_control,
	.set_desc = rtl92ce_set_desc,
	.get_desc = rtl92ce_get_desc,
	.tx_polling = rtl92ce_tx_polling,
	.enable_hw_sec = rtl92ce_enable_hw_security_config,
	.set_key = rtl92ce_set_key,
	.init_sw_leds = rtl92ce_init_sw_leds,
	.get_bbreg = rtl92c_phy_query_bb_reg,
	.set_bbreg = rtl92c_phy_set_bb_reg,
<<<<<<< HEAD
	.get_rfreg = rtl92ce_phy_query_rf_reg,
	.set_rfreg = rtl92ce_phy_set_rf_reg,
	.cmd_send_packet = _rtl92c_cmd_send_packet,
=======
	.set_rfreg = rtl92ce_phy_set_rf_reg,
	.get_rfreg = rtl92c_phy_query_rf_reg,
>>>>>>> d762f438
	.phy_rf6052_config = rtl92ce_phy_rf6052_config,
	.phy_rf6052_set_cck_txpower = rtl92ce_phy_rf6052_set_cck_txpower,
	.phy_rf6052_set_ofdm_txpower = rtl92ce_phy_rf6052_set_ofdm_txpower,
	.config_bb_with_headerfile = _rtl92ce_phy_config_bb_with_headerfile,
	.config_bb_with_pgheaderfile = _rtl92ce_phy_config_bb_with_pgheaderfile,
	.phy_lc_calibrate = _rtl92ce_phy_lc_calibrate,
<<<<<<< HEAD
	.phy_set_bw_mode_callback = rtl92ce_phy_set_bw_mode_callback,
=======
>>>>>>> d762f438
	.dm_dynamic_txpower = rtl92ce_dm_dynamic_txpower,
};

static struct rtl_mod_params rtl92ce_mod_params = {
	.sw_crypto = false,
	.inactiveps = true,
	.swctrl_lps = false,
	.fwctrl_lps = true,
};

static struct rtl_hal_cfg rtl92ce_hal_cfg = {
	.bar_id = 2,
	.write_readback = true,
	.name = "rtl92c_pci",
	.fw_name = "rtlwifi/rtl8192cfw.bin",
	.ops = &rtl8192ce_hal_ops,
	.mod_params = &rtl92ce_mod_params,

	.maps[SYS_ISO_CTRL] = REG_SYS_ISO_CTRL,
	.maps[SYS_FUNC_EN] = REG_SYS_FUNC_EN,
	.maps[SYS_CLK] = REG_SYS_CLKR,
	.maps[MAC_RCR_AM] = AM,
	.maps[MAC_RCR_AB] = AB,
	.maps[MAC_RCR_ACRC32] = ACRC32,
	.maps[MAC_RCR_ACF] = ACF,
	.maps[MAC_RCR_AAP] = AAP,

	.maps[EFUSE_TEST] = REG_EFUSE_TEST,
	.maps[EFUSE_CTRL] = REG_EFUSE_CTRL,
	.maps[EFUSE_CLK] = 0,
	.maps[EFUSE_CLK_CTRL] = REG_EFUSE_CTRL,
	.maps[EFUSE_PWC_EV12V] = PWC_EV12V,
	.maps[EFUSE_FEN_ELDR] = FEN_ELDR,
	.maps[EFUSE_LOADER_CLK_EN] = LOADER_CLK_EN,
	.maps[EFUSE_ANA8M] = EFUSE_ANA8M,
	.maps[EFUSE_HWSET_MAX_SIZE] = HWSET_MAX_SIZE,
	.maps[EFUSE_MAX_SECTION_MAP] = EFUSE_MAX_SECTION,
	.maps[EFUSE_REAL_CONTENT_SIZE] = EFUSE_REAL_CONTENT_LEN,

	.maps[RWCAM] = REG_CAMCMD,
	.maps[WCAMI] = REG_CAMWRITE,
	.maps[RCAMO] = REG_CAMREAD,
	.maps[CAMDBG] = REG_CAMDBG,
	.maps[SECR] = REG_SECCFG,
	.maps[SEC_CAM_NONE] = CAM_NONE,
	.maps[SEC_CAM_WEP40] = CAM_WEP40,
	.maps[SEC_CAM_TKIP] = CAM_TKIP,
	.maps[SEC_CAM_AES] = CAM_AES,
	.maps[SEC_CAM_WEP104] = CAM_WEP104,

	.maps[RTL_IMR_BCNDMAINT6] = IMR_BCNDMAINT6,
	.maps[RTL_IMR_BCNDMAINT5] = IMR_BCNDMAINT5,
	.maps[RTL_IMR_BCNDMAINT4] = IMR_BCNDMAINT4,
	.maps[RTL_IMR_BCNDMAINT3] = IMR_BCNDMAINT3,
	.maps[RTL_IMR_BCNDMAINT2] = IMR_BCNDMAINT2,
	.maps[RTL_IMR_BCNDMAINT1] = IMR_BCNDMAINT1,
	.maps[RTL_IMR_BCNDOK8] = IMR_BCNDOK8,
	.maps[RTL_IMR_BCNDOK7] = IMR_BCNDOK7,
	.maps[RTL_IMR_BCNDOK6] = IMR_BCNDOK6,
	.maps[RTL_IMR_BCNDOK5] = IMR_BCNDOK5,
	.maps[RTL_IMR_BCNDOK4] = IMR_BCNDOK4,
	.maps[RTL_IMR_BCNDOK3] = IMR_BCNDOK3,
	.maps[RTL_IMR_BCNDOK2] = IMR_BCNDOK2,
	.maps[RTL_IMR_BCNDOK1] = IMR_BCNDOK1,
	.maps[RTL_IMR_TIMEOUT2] = IMR_TIMEOUT2,
	.maps[RTL_IMR_TIMEOUT1] = IMR_TIMEOUT1,

	.maps[RTL_IMR_TXFOVW] = IMR_TXFOVW,
	.maps[RTL_IMR_PSTIMEOUT] = IMR_PSTIMEOUT,
	.maps[RTL_IMR_BcnInt] = IMR_BCNINT,
	.maps[RTL_IMR_RXFOVW] = IMR_RXFOVW,
	.maps[RTL_IMR_RDU] = IMR_RDU,
	.maps[RTL_IMR_ATIMEND] = IMR_ATIMEND,
	.maps[RTL_IMR_BDOK] = IMR_BDOK,
	.maps[RTL_IMR_MGNTDOK] = IMR_MGNTDOK,
	.maps[RTL_IMR_TBDER] = IMR_TBDER,
	.maps[RTL_IMR_HIGHDOK] = IMR_HIGHDOK,
	.maps[RTL_IMR_TBDOK] = IMR_TBDOK,
	.maps[RTL_IMR_BKDOK] = IMR_BKDOK,
	.maps[RTL_IMR_BEDOK] = IMR_BEDOK,
	.maps[RTL_IMR_VIDOK] = IMR_VIDOK,
	.maps[RTL_IMR_VODOK] = IMR_VODOK,
	.maps[RTL_IMR_ROK] = IMR_ROK,
	.maps[RTL_IBSS_INT_MASKS] = (IMR_BCNINT | IMR_TBDOK | IMR_TBDER),

	.maps[RTL_RC_CCK_RATE1M] = DESC92C_RATE1M,
	.maps[RTL_RC_CCK_RATE2M] = DESC92C_RATE2M,
	.maps[RTL_RC_CCK_RATE5_5M] = DESC92C_RATE5_5M,
	.maps[RTL_RC_CCK_RATE11M] = DESC92C_RATE11M,
	.maps[RTL_RC_OFDM_RATE6M] = DESC92C_RATE6M,
	.maps[RTL_RC_OFDM_RATE9M] = DESC92C_RATE9M,
	.maps[RTL_RC_OFDM_RATE12M] = DESC92C_RATE12M,
	.maps[RTL_RC_OFDM_RATE18M] = DESC92C_RATE18M,
	.maps[RTL_RC_OFDM_RATE24M] = DESC92C_RATE24M,
	.maps[RTL_RC_OFDM_RATE36M] = DESC92C_RATE36M,
	.maps[RTL_RC_OFDM_RATE48M] = DESC92C_RATE48M,
	.maps[RTL_RC_OFDM_RATE54M] = DESC92C_RATE54M,

	.maps[RTL_RC_HT_RATEMCS7] = DESC92C_RATEMCS7,
	.maps[RTL_RC_HT_RATEMCS15] = DESC92C_RATEMCS15,
};

DEFINE_PCI_DEVICE_TABLE(rtl92ce_pci_ids) = {
	{RTL_PCI_DEVICE(PCI_VENDOR_ID_REALTEK, 0x8191, rtl92ce_hal_cfg)},
	{RTL_PCI_DEVICE(PCI_VENDOR_ID_REALTEK, 0x8178, rtl92ce_hal_cfg)},
	{RTL_PCI_DEVICE(PCI_VENDOR_ID_REALTEK, 0x8177, rtl92ce_hal_cfg)},
	{RTL_PCI_DEVICE(PCI_VENDOR_ID_REALTEK, 0x8176, rtl92ce_hal_cfg)},
	{},
};

MODULE_DEVICE_TABLE(pci, rtl92ce_pci_ids);

MODULE_AUTHOR("lizhaoming	<chaoming_li@realsil.com.cn>");
MODULE_AUTHOR("Realtek WlanFAE	<wlanfae@realtek.com>");
MODULE_AUTHOR("Larry Finger	<Larry.Finger@lwfinger.net>");
MODULE_LICENSE("GPL");
MODULE_DESCRIPTION("Realtek 8192C/8188C 802.11n PCI wireless");
MODULE_FIRMWARE("rtlwifi/rtl8192cfw.bin");

module_param_named(swenc, rtl92ce_mod_params.sw_crypto, bool, 0444);
module_param_named(ips, rtl92ce_mod_params.inactiveps, bool, 0444);
module_param_named(swlps, rtl92ce_mod_params.swctrl_lps, bool, 0444);
module_param_named(fwlps, rtl92ce_mod_params.fwctrl_lps, bool, 0444);
MODULE_PARM_DESC(swenc, "using hardware crypto (default 0 [hardware])\n");
MODULE_PARM_DESC(ips, "using no link power save (default 1 is open)\n");
MODULE_PARM_DESC(fwlps, "using linked fw control power save "
		 "(default 1 is open)\n");

static struct pci_driver rtl92ce_driver = {
	.name = KBUILD_MODNAME,
	.id_table = rtl92ce_pci_ids,
	.probe = rtl_pci_probe,
	.remove = rtl_pci_disconnect,

#ifdef CONFIG_PM
	.suspend = rtl_pci_suspend,
	.resume = rtl_pci_resume,
#endif

};

static int __init rtl92ce_module_init(void)
{
	int ret;

	ret = pci_register_driver(&rtl92ce_driver);
	if (ret)
		RT_ASSERT(false, (": No device found\n"));

	return ret;
}

static void __exit rtl92ce_module_exit(void)
{
	pci_unregister_driver(&rtl92ce_driver);
}

module_init(rtl92ce_module_init);
module_exit(rtl92ce_module_exit);<|MERGE_RESOLUTION|>--- conflicted
+++ resolved
@@ -101,16 +101,12 @@
 	rtlpriv->dm.thermalvalue = 0;
 	rtlpci->transmit_config = CFENDFORM | BIT(12) | BIT(13);
 
-<<<<<<< HEAD
-	rtlpci->receive_config = (RCR_APP_FCS |
-=======
 	/* compatible 5G band 88ce just 2.4G band & smsp */
 	rtlpriv->rtlhal.current_bandtype = BAND_ON_2_4G;
 	rtlpriv->rtlhal.bandset = BAND_ON_2_4G;
 	rtlpriv->rtlhal.macphymode = SINGLEMAC_SINGLEPHY;
 
 	rtlpci->receive_config = (RCR_APPFCS |
->>>>>>> d762f438
 				  RCR_AMF |
 				  RCR_ADF |
 				  RCR_APP_MIC |
@@ -218,7 +214,7 @@
 	.switch_channel = rtl92c_phy_sw_chnl,
 	.dm_watchdog = rtl92c_dm_watchdog,
 	.scan_operation_backup = rtl92c_phy_scan_operation_backup,
-	.set_rf_power_state = rtl92ce_phy_set_rf_power_state,
+	.set_rf_power_state = rtl92c_phy_set_rf_power_state,
 	.led_control = rtl92ce_led_control,
 	.set_desc = rtl92ce_set_desc,
 	.get_desc = rtl92ce_get_desc,
@@ -228,24 +224,14 @@
 	.init_sw_leds = rtl92ce_init_sw_leds,
 	.get_bbreg = rtl92c_phy_query_bb_reg,
 	.set_bbreg = rtl92c_phy_set_bb_reg,
-<<<<<<< HEAD
-	.get_rfreg = rtl92ce_phy_query_rf_reg,
-	.set_rfreg = rtl92ce_phy_set_rf_reg,
-	.cmd_send_packet = _rtl92c_cmd_send_packet,
-=======
 	.set_rfreg = rtl92ce_phy_set_rf_reg,
 	.get_rfreg = rtl92c_phy_query_rf_reg,
->>>>>>> d762f438
 	.phy_rf6052_config = rtl92ce_phy_rf6052_config,
 	.phy_rf6052_set_cck_txpower = rtl92ce_phy_rf6052_set_cck_txpower,
 	.phy_rf6052_set_ofdm_txpower = rtl92ce_phy_rf6052_set_ofdm_txpower,
 	.config_bb_with_headerfile = _rtl92ce_phy_config_bb_with_headerfile,
 	.config_bb_with_pgheaderfile = _rtl92ce_phy_config_bb_with_pgheaderfile,
 	.phy_lc_calibrate = _rtl92ce_phy_lc_calibrate,
-<<<<<<< HEAD
-	.phy_set_bw_mode_callback = rtl92ce_phy_set_bw_mode_callback,
-=======
->>>>>>> d762f438
 	.dm_dynamic_txpower = rtl92ce_dm_dynamic_txpower,
 };
 
