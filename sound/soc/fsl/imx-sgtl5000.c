--- conflicted
+++ resolved
@@ -182,19 +182,15 @@
 	return ret;
 }
 
-<<<<<<< HEAD
-=======
 static int imx_sgtl5000_remove(struct platform_device *pdev)
 {
 	struct imx_sgtl5000_data *data = platform_get_drvdata(pdev);
 
-	snd_soc_unregister_card(&data->card);
 	clk_put(data->codec_clk);
 
 	return 0;
 }
 
->>>>>>> 50d4a790
 static const struct of_device_id imx_sgtl5000_dt_ids[] = {
 	{ .compatible = "fsl,imx-audio-sgtl5000", },
 	{ /* sentinel */ }
